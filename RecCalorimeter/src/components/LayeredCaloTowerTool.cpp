--- conflicted
+++ resolved
@@ -44,12 +44,7 @@
     return StatusCode::FAILURE;
   }
   // Take readout bitfield decoder from GeoSvc
-<<<<<<< HEAD
   m_decoder = m_geoSvc->lcdd()->readout(m_readoutName).idSpec().decoder();
-=======
-  m_decoder =
-      std::shared_ptr<dd4hep::DDSegmentation::BitFieldCoder>(m_geoSvc->lcdd()->readout(m_readoutName).idSpec().decoder());
->>>>>>> 0c28b5e0
   // check if decoder contains "layer"
   std::vector<std::string> fields;
   for (uint itField = 0; itField < m_decoder->size(); itField++) {
@@ -114,15 +109,9 @@
     etaCellMax = m_segmentation->eta(cell.core().cellId) + m_segmentation->gridSizeEta() * 0.5;
     phiCellMin = m_segmentation->phi(cell.core().cellId) - M_PI / (double)m_segmentation->phiBins();
     phiCellMax = m_segmentation->phi(cell.core().cellId) + M_PI / (double)m_segmentation->phiBins();
-<<<<<<< HEAD
     if (m_addLayerRestriction == true) {
-      m_decoder->setValue(cell.core().cellId);
-      layerCell = (*m_decoder)["layer"].value();
-=======
-    if (addLayerRestriction == true) {
       dd4hep::DDSegmentation::CellID cID = cell.core().cellId;
       layerCell = m_decoder->get(cID, "layer");
->>>>>>> 0c28b5e0
       debug() << "Cell' layer = " << layerCell << endmsg;
     }
     iEtaMin = idEta(etaCellMin + epsilon);
