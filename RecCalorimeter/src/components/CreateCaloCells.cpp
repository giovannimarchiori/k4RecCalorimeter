#include "CreateCaloCells.h"

//FCCSW
#include "DetInterface/IGeoSvc.h"
#include "DetCommon/DetUtils.h"

// DD4hep
#include "DD4hep/LCDD.h"

// our EDM
#include "datamodel/CaloHitCollection.h"
#include "datamodel/CaloHit.h"

#include <vector>

DECLARE_ALGORITHM_FACTORY(CreateCaloCells)

CreateCaloCells::CreateCaloCells(const std::string& name, ISvcLocator* svcLoc)
  : GaudiAlgorithm(name, svcLoc) {
  declareInput("hits", m_hits,"hits");
  declareOutput("cells", m_cells,"cells");

  declareProperty("mergeTool",m_mergeTool);
  declarePrivateTool(m_mergeTool,"MergeCaloHitsTool");
  declareProperty("calibTool",m_calibTool);
  declarePrivateTool(m_calibTool,"CalibrateCaloHitsTool");
  declareProperty("noiseTool",m_noiseTool);
  declarePrivateTool(m_noiseTool,"NoiseCaloCellsTool");

  declareProperty("doCellCalibration",m_doCellCalibration=true);
  declareProperty("addCellNoise",m_addCellNoise=true);
  declareProperty("filterCellNoise",m_filterCellNoise=false);

  //Readout details
  declareProperty("readoutName", m_readoutName="ECalHitsPhiEta");
  declareProperty("activeVolumeName", m_activeVolumeName="LAr_sensitive");
  declareProperty("activeFieldName", m_activeFieldName="active_layer");
  declareProperty("activeVolumesNumber", m_activeVolumesNumber = 0);
  declareProperty("fieldNames", m_fieldNames);
  declareProperty("fieldValues", m_fieldValues);

  declareProperty("useVolumeIdOnly", m_useVolumeIdOnly=false);
}

StatusCode CreateCaloCells::initialize() {
  StatusCode sc = GaudiAlgorithm::initialize();
  if (sc.isFailure()) return sc;

  info() << "CreateCaloCells initialized" << endmsg;
  info() << "doCellCalibration : " << m_doCellCalibration << endmsg;
  info() << "addCellNoise      : " << m_addCellNoise << endmsg;
  info() << "filterCellNoise   : " << m_filterCellNoise << endmsg;

  //Initialization of various tools
  //Merge hits
  if (!m_mergeTool.retrieve()) {
    error()<<"Unable to retrieve the merge hits to cells tool!!!"<<endmsg;
    return StatusCode::FAILURE;
  }

  //Calibrate Geant4 energy to EM scale tool
  if (m_doCellCalibration) {
    if (!m_calibTool.retrieve()) {
      error()<<"Unable to retrieve the calo cells calibration tool!!!"<<endmsg;
      return StatusCode::FAILURE;
    }
  }

  //Cell noise tool
  if (m_addCellNoise) {
    if (!m_noiseTool.retrieve()) {
      error()<<"Unable to retrieve the calo cells noise tool!!!"<<endmsg;
      return StatusCode::FAILURE;
    }
    //Prepare a vector of all cells in calorimeter with their cellID
    StatusCode sc_prepareCells = prepareEmptyCells(m_edmHitsNoiseVector);
    if (sc_prepareCells.isFailure()) {
      error()<<"Unable to create empty cells!!! Check the input for readout"<<endmsg;
      return StatusCode::FAILURE;
    }
  }
  return sc;
}

StatusCode CreateCaloCells::execute() {
  //Get the input collection with Geant4 hits
  const fcc::CaloHitCollection* hits = m_hits.get();
  debug() << "Input Hit collection size: " << hits->size() << endmsg;

  //Final vector of cells
  std::vector<fcc::CaloHit*> edmFinalCellsVector;

  //Merge hits with the same cellID
  std::vector<fcc::CaloHit*> edmMergedHitsVector = m_mergeTool->mergeOneCollection(*hits);

  //Calibrate Geant4 energy to EM scale tool
  if (m_doCellCalibration) {
    m_calibTool->calibrate(edmMergedHitsVector);
  }

  if (!m_addCellNoise) {
    edmFinalCellsVector = edmMergedHitsVector;
  }
  //Create random noise hits for each cell, merge noise hits with signal hits, apply filter on cell energy if required
  else {
    m_noiseTool->createRandomCellNoise(m_edmHitsNoiseVector);
    edmFinalCellsVector = m_mergeTool->mergeTwoVectors(edmMergedHitsVector, m_edmHitsNoiseVector);
    if (m_filterCellNoise) {
      m_noiseTool->filterCellNoise(edmFinalCellsVector);
    }
  }

  //Copy information from vector to CaloHitCollection
  fcc::CaloHitCollection* edmCellsCollection = new fcc::CaloHitCollection();
  for (auto ecells : edmFinalCellsVector) {
    fcc::CaloHit newCell = edmCellsCollection->create();
    newCell.core().energy = ecells->core().energy;
    newCell.core().time = ecells->core().time;
    newCell.core().bits = ecells->core().bits;
    newCell.core().cellId = ecells->core().cellId;
  }
  debug() << "Output Cell collection size: " << edmCellsCollection->size() << endmsg;

  //Cleaning the vectors of CaloHits*
  for (auto ecells : edmFinalCellsVector) {
    delete ecells;
  }
  if (m_addCellNoise) {
    for (auto ecells : edmMergedHitsVector) {
      delete ecells;
    }
  }
  //Push the CaloHitCollection to event store
  m_cells.put(edmCellsCollection);
  return StatusCode::SUCCESS;
}

StatusCode CreateCaloCells::finalize() {
  //Cleaning of the vector of CaloHits*
  for (auto ehit: m_edmHitsNoiseVector) {
    delete ehit;
  }
  StatusCode sc = GaudiAlgorithm::finalize();
  return sc;
}

StatusCode CreateCaloCells::prepareEmptyCells(std::vector<fcc::CaloHit*>& caloCellsVector) {
  // Get GeoSvc
  m_geoSvc = service ("GeoSvc");
  if (!m_geoSvc) {
    error() << "Unable to locate Geometry Service. "
            << "Make sure you have GeoSvc and SimSvc in the right order in the configuration." << endmsg;
    return StatusCode::FAILURE;
  }
  // Check if readouts exist
  info()<<"Readout: "<<m_readoutName<< endmsg;
  if(m_geoSvc->lcdd()->readouts().find(m_readoutName) == m_geoSvc->lcdd()->readouts().end()) {
    error()<<"Readout <<"<<m_readoutName<<">> does not exist."<<endmsg;
    return StatusCode::FAILURE;
  }

  //Get PhiEta segmentation
  DD4hep::DDSegmentation::GridPhiEta* segmentation;
  if (!m_useVolumeIdOnly) {
    segmentation = dynamic_cast<DD4hep::DDSegmentation::GridPhiEta*>(m_geoSvc->lcdd()->readout(m_readoutName).segmentation().segmentation());
    if(segmentation == nullptr) {
      error()<<"There is no phi-eta segmentation!!!!"<<endmsg;
      return StatusCode::FAILURE;
    }
  }
  // Get the total number of active volumes in the geometry
  auto highestVol = gGeoManager->GetTopVolume();
  unsigned int numLayers;
  if( !m_activeVolumesNumber ) {
    numLayers = det::utils::countPlacedVolumes(highestVol, m_activeVolumeName);
  } else {
    // used when MergeLayers tool is used. To be removed once MergeLayer gets replaced by RedoSegmentation.
    numLayers = m_activeVolumesNumber;
  }
  info() << "Number of active layers " << numLayers << endmsg;

  // Check if size of names and values of readout fields agree
  if(m_fieldNames.size() != m_fieldValues.size()) {
    error() << "Volume readout field descriptors (names and values) have different size." << endmsg;
    return StatusCode::FAILURE;
  }

  // Take readout, bitfield from GeoSvc
  auto decoder = m_geoSvc->lcdd()->readout(m_readoutName).idSpec().decoder();

  // Loop over all cells in the calorimeter, create CaloHits objects with cellID(all other properties set to 0)
  // Loop over active layers
  for (unsigned int ilayer = 0; ilayer<numLayers; ilayer++) {
    //Get VolumeID
    for(uint it=0; it<m_fieldNames.size(); it++) {
      (*decoder)[m_fieldNames[it]] = m_fieldValues[it];
    }
    (*decoder)[m_activeFieldName] = ilayer;
    uint64_t volumeId = decoder->getValue();

<<<<<<< HEAD
    debug()<<"Number of segmentation cells in (phi,eta): "<<det::utils::numberOfCells(volumeId, *segmentation)<<endmsg;
    //Number of cells in the volume
    auto numCells = det::utils::numberOfCells(volumeId, *segmentation);
    //Loop over segmenation
    for (int iphi = -floor(numCells[0]*0.5); iphi<numCells[0]*0.5; iphi++) {
      for (int ieta = -floor(numCells[1]*0.5); ieta<numCells[1]*0.5; ieta++) {
        (*decoder)["phi"] = iphi;
        (*decoder)["eta"] = ieta;
        uint64_t cellId = decoder->getValue();

        fcc::CaloHit *newCell = new fcc::CaloHit();
        newCell->core().cellId = cellId;
        newCell->core().energy = 0;
        newCell->core().time = 0;
        newCell->core().bits = 0;
        caloCellsVector.push_back(newCell);
        if( msgLevel( MSG::DEBUG ) ) {
          debug() << "ieta " << ieta << " iphi " << iphi << " decoder " << decoder->valueString() << " cellID " << cellId << endmsg;
        }
=======
    if (!m_useVolumeIdOnly) {
      debug()<<"Number of segmentation cells in (phi,eta): "<<det::utils::numberOfCells(volumeId, *segmentation)<<endmsg;
      //Number of cells in the volume
      auto numCells = det::utils::numberOfCells(volumeId, *segmentation);
      //Loop over segmenation
      for (int iphi = -floor(numCells[0]*0.5); iphi<numCells[0]*0.5; iphi++) {
	for (int ieta = -floor(numCells[1]*0.5); ieta<numCells[1]*0.5; ieta++) {
	  (*decoder)["phi"] = iphi;
	  (*decoder)["eta"] = ieta;
	  uint64_t cellId = decoder->getValue();
	  createNewHit(cellId, caloCellsVector);
	  if( msgLevel( MSG::DEBUG ) ) {
	    debug() << "ieta " << ieta << " iphi " << iphi << " decoder " << decoder->valueString() << " cellID " << cellId << endmsg;
	  }
	}
      }
    }
    else {
      createNewHit(volumeId, caloCellsVector);
      if( msgLevel( MSG::DEBUG ) ) {
	debug() << "decoder " << decoder->valueString() << " cellID " << volumeId << endmsg;
>>>>>>> 8a8fb318
      }
    }
  }
  return StatusCode::SUCCESS;
}

void CreateCaloCells::createNewHit(uint64_t cellId, std::vector<fcc::CaloHit*>& caloCellsVector) 
{
  fcc::CaloHit *newCell = new fcc::CaloHit();
  newCell->core().cellId = cellId;
  newCell->core().energy = 0;
  newCell->core().time = 0;
  newCell->core().bits = 0;
  caloCellsVector.push_back(newCell);
}
	  <|MERGE_RESOLUTION|>--- conflicted
+++ resolved
@@ -198,56 +198,35 @@
     (*decoder)[m_activeFieldName] = ilayer;
     uint64_t volumeId = decoder->getValue();
 
-<<<<<<< HEAD
-    debug()<<"Number of segmentation cells in (phi,eta): "<<det::utils::numberOfCells(volumeId, *segmentation)<<endmsg;
-    //Number of cells in the volume
-    auto numCells = det::utils::numberOfCells(volumeId, *segmentation);
-    //Loop over segmenation
-    for (int iphi = -floor(numCells[0]*0.5); iphi<numCells[0]*0.5; iphi++) {
-      for (int ieta = -floor(numCells[1]*0.5); ieta<numCells[1]*0.5; ieta++) {
-        (*decoder)["phi"] = iphi;
-        (*decoder)["eta"] = ieta;
-        uint64_t cellId = decoder->getValue();
-
-        fcc::CaloHit *newCell = new fcc::CaloHit();
-        newCell->core().cellId = cellId;
-        newCell->core().energy = 0;
-        newCell->core().time = 0;
-        newCell->core().bits = 0;
-        caloCellsVector.push_back(newCell);
-        if( msgLevel( MSG::DEBUG ) ) {
-          debug() << "ieta " << ieta << " iphi " << iphi << " decoder " << decoder->valueString() << " cellID " << cellId << endmsg;
-        }
-=======
     if (!m_useVolumeIdOnly) {
       debug()<<"Number of segmentation cells in (phi,eta): "<<det::utils::numberOfCells(volumeId, *segmentation)<<endmsg;
       //Number of cells in the volume
       auto numCells = det::utils::numberOfCells(volumeId, *segmentation);
       //Loop over segmenation
       for (int iphi = -floor(numCells[0]*0.5); iphi<numCells[0]*0.5; iphi++) {
-	for (int ieta = -floor(numCells[1]*0.5); ieta<numCells[1]*0.5; ieta++) {
-	  (*decoder)["phi"] = iphi;
-	  (*decoder)["eta"] = ieta;
-	  uint64_t cellId = decoder->getValue();
-	  createNewHit(cellId, caloCellsVector);
-	  if( msgLevel( MSG::DEBUG ) ) {
-	    debug() << "ieta " << ieta << " iphi " << iphi << " decoder " << decoder->valueString() << " cellID " << cellId << endmsg;
-	  }
-	}
+        for (int ieta = -floor(numCells[1]*0.5); ieta<numCells[1]*0.5; ieta++) {
+          (*decoder)["phi"] = iphi;
+          (*decoder)["eta"] = ieta;
+          uint64_t cellId = decoder->getValue();
+          createNewHit(cellId, caloCellsVector);
+          if( msgLevel( MSG::DEBUG ) ) {
+            debug() << "ieta " << ieta << " iphi " << iphi << " decoder " << decoder->valueString() << " cellID " << cellId << endmsg;
+          }
+        }
       }
     }
     else {
       createNewHit(volumeId, caloCellsVector);
       if( msgLevel( MSG::DEBUG ) ) {
-	debug() << "decoder " << decoder->valueString() << " cellID " << volumeId << endmsg;
->>>>>>> 8a8fb318
+        debug() << "decoder " << decoder->valueString() << " cellID " << volumeId << endmsg;
+
       }
     }
   }
   return StatusCode::SUCCESS;
 }
 
-void CreateCaloCells::createNewHit(uint64_t cellId, std::vector<fcc::CaloHit*>& caloCellsVector) 
+void CreateCaloCells::createNewHit(uint64_t cellId, std::vector<fcc::CaloHit*>& caloCellsVector)
 {
   fcc::CaloHit *newCell = new fcc::CaloHit();
   newCell->core().cellId = cellId;
@@ -255,5 +234,4 @@
   newCell->core().time = 0;
   newCell->core().bits = 0;
   caloCellsVector.push_back(newCell);
-}
-	  +}