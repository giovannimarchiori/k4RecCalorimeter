--- conflicted
+++ resolved
@@ -34,10 +34,6 @@
 
 private:
   /// Value of 1/sampling fraction
-<<<<<<< HEAD
   Gaudi::Property<double> m_invSamplingFraction{this, "invSamplingFraction", 1.0, "Value of 1/sampling fraction"};
-=======
-  double m_invSamplingFraction;
->>>>>>> 2255bb57
 };
 #endif /* RECCALORIMETER_CALIBRATECALOHITSTOOL_H */