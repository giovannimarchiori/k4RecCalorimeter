#include "SingleCaloTowerTool.h"

// FCCSW
#include "DetInterface/IGeoSvc.h"

// datamodel
#include "datamodel/CaloHit.h"
#include "datamodel/CaloHitCollection.h"

// DD4hep
#include "DD4hep/LCDD.h"
#include "DD4hep/Readout.h"

DECLARE_TOOL_FACTORY(SingleCaloTowerTool)

SingleCaloTowerTool::SingleCaloTowerTool(const std::string& type, const std::string& name, const IInterface* parent)
    : GaudiTool(type, name, parent) {
  declareProperty("cells", m_cells, "Cells to create towers from (input)");
  declareInterface<ITowerTool>(this);
}

StatusCode SingleCaloTowerTool::initialize() {
  if (GaudiTool::initialize().isFailure()) {
    return StatusCode::FAILURE;
  }
  m_geoSvc = service("GeoSvc");
  if (!m_geoSvc) {
    error() << "Unable to locate Geometry Service. "
            << "Make sure you have GeoSvc and SimSvc in the right order in the "
               "configuration."
            << endmsg;
    return StatusCode::FAILURE;
  }
  // check if readouts exist
  if (m_geoSvc->lcdd()->readouts().find(m_readoutName) == m_geoSvc->lcdd()->readouts().end()) {
    error() << "Readout <<" << m_readoutName << ">> does not exist." << endmsg;
    return StatusCode::FAILURE;
  }
  // retrieve PhiEta segmentation
  m_segmentation = dynamic_cast<DD4hep::DDSegmentation::GridPhiEta*>(
      m_geoSvc->lcdd()->readout(m_readoutName).segmentation().segmentation());
  if (m_segmentation == nullptr) {
    error() << "There is no phi-eta segmentation." << endmsg;
    return StatusCode::FAILURE;
  }
  return StatusCode::SUCCESS;
}

StatusCode SingleCaloTowerTool::finalize() { return GaudiTool::finalize(); }

tower SingleCaloTowerTool::towersNumber() {
  // maximum eta of the detector (== eta offset + half of the cell size)
  m_etaMax = fabs(m_segmentation->offsetEta()) + m_segmentation->gridSizeEta() * 0.5;
  m_phiMax = fabs(m_segmentation->offsetPhi()) + M_PI / (double)m_segmentation->phiBins();

  // number of phi bins
  float epsilon = 0.0001;
  m_nPhiTower = ceil(2 * (m_phiMax - epsilon) / m_deltaPhiTower);
  // number of eta bins (if eta maximum is defined)
  m_nEtaTower = ceil(2 * (m_etaMax - epsilon) / m_deltaEtaTower);
  debug() << "etaMax " << m_etaMax << ", deltaEtaTower " << m_deltaEtaTower << ", nEtaTower " << m_nEtaTower << endmsg;
  debug() << "phiMax " << m_phiMax << ", deltaPhiTower " << m_deltaPhiTower << ", nPhiTower " << m_nPhiTower << endmsg;

  tower total;
  total.eta = m_nEtaTower;
  total.phi = m_nPhiTower;
  return total;
}

uint SingleCaloTowerTool::buildTowers(std::vector<std::vector<float>>& aTowers) {
  // Get the input collection with cells from simulation + digitisation (after
  // calibration and with noise)
  const fcc::CaloHitCollection* cells = m_cells.get();
  debug() << "Input cell collection size: " << cells->size() << endmsg;
  // Loop over a collection of calorimeter cells and build calo towers
  // borders of the cell in eta/phi
  float etaCellMin = 0, etaCellMax = 0;
  float phiCellMin = 0, phiCellMax = 0;
  // tower index of the borders of the cell
  int iPhiMin = 0, iPhiMax = 0;
  int iEtaMin = 0, iEtaMax = 0;
  // fraction of cell area in eta/phi belonging to towers
  // Min - first tower, Max - last tower, Middle - middle tower(s)
  // If cell size <= tower size => first == last == middle tower, all fractions = 1
  // cell size > tower size => Sum of fractions = 1
  float ratioEta = 1.0, ratioPhi = 1.0;
  float fracEtaMin = 1.0, fracEtaMax = 1.0, fracEtaMiddle = 1.0;
  float fracPhiMin = 1.0, fracPhiMax = 1.0, fracPhiMiddle = 1.0;
  float epsilon = 0.0001;
  for (const auto& cell : *cells) {
    // find to which tower(s) the cell belongs
    etaCellMin = m_segmentation->eta(cell.core().cellId) - m_segmentation->gridSizeEta() * 0.5;
    etaCellMax = m_segmentation->eta(cell.core().cellId) + m_segmentation->gridSizeEta() * 0.5;
    phiCellMin = m_segmentation->phi(cell.core().cellId) - M_PI / (double)m_segmentation->phiBins();
    phiCellMax = m_segmentation->phi(cell.core().cellId) + M_PI / (double)m_segmentation->phiBins();
    iEtaMin = idEta(etaCellMin + epsilon);
    iPhiMin = idPhi(phiCellMin + epsilon);
    iEtaMax = idEta(etaCellMax - epsilon);
    iPhiMax = idPhi(phiCellMax - epsilon);
    // if a cell is larger than a tower in eta/phi, calculate the fraction of
    // the cell area belonging to the first/last/middle towers
    fracEtaMin = 1.0;
    fracEtaMax = 1.0;
    fracEtaMiddle = 1.0;
    if (iEtaMin != iEtaMax) {
      fracEtaMin = fabs(eta(iEtaMin) + 0.5 * m_deltaEtaTower - etaCellMin) / m_segmentation->gridSizeEta();
      fracEtaMax = fabs(etaCellMax - eta(iEtaMax) + 0.5 * m_deltaEtaTower) / m_segmentation->gridSizeEta();
      if ((iEtaMax - iEtaMin - 1) != 0) {
        fracEtaMiddle = (1 - fracEtaMin - fracEtaMax) / float(iEtaMax - iEtaMin - 1);
      } else {
        fracEtaMiddle = 0.0;
      }
    }
    fracPhiMin = 1.0;
    fracPhiMax = 1.0;
    fracPhiMiddle = 1.0;
    if (iPhiMin != iPhiMax) {
      fracPhiMin =
          fabs(phi(iPhiMin) + 0.5 * m_deltaPhiTower - phiCellMin) / (2 * M_PI / (double)m_segmentation->phiBins());
      fracPhiMax =
          fabs(phiCellMax - phi(iPhiMax) + 0.5 * m_deltaPhiTower) / (2 * M_PI / (double)m_segmentation->phiBins());
      if ((iPhiMax - iPhiMin - 1) != 0) {
        fracPhiMiddle = (1 - fracPhiMin - fracPhiMax) / float(iPhiMax - iPhiMin - 1);
      } else {
        fracPhiMiddle = 0.0;
      }
    }

    // Loop through the appropriate towers and add transverse energy
    for (auto iEta = iEtaMin; iEta <= iEtaMax; iEta++) {
      if (iEta == iEtaMin) {
        ratioEta = fracEtaMin;
      } else if (iEta == iEtaMax) {
        ratioEta = fracEtaMax;
      } else {
        ratioEta = fracEtaMiddle;
      }
      for (auto iPhi = iPhiMin; iPhi <= iPhiMax; iPhi++) {
        if (iPhi == iPhiMin) {
          ratioPhi = fracPhiMin;
        } else if (iPhi == iPhiMax) {
          ratioPhi = fracPhiMax;
        } else {
          ratioPhi = fracPhiMiddle;
        }
        aTowers[iEta][phiNeighbour(iPhi)] +=
            cell.core().energy / cosh(m_segmentation->eta(cell.core().cellId)) * ratioEta * ratioPhi;
      }
    }
  }
  return cells->size();
}

uint SingleCaloTowerTool::idEta(float aEta) const {
  uint id = floor((aEta + m_etaMax) / m_deltaEtaTower);
  return id;
}

uint SingleCaloTowerTool::idPhi(float aPhi) const {
  uint id = floor((aPhi + m_phiMax) / m_deltaPhiTower);
  return id;
}

float SingleCaloTowerTool::eta(int aIdEta) const {
  // middle of the tower
  return ((aIdEta + 0.5) * m_deltaEtaTower - m_etaMax);
}

float SingleCaloTowerTool::phi(int aIdPhi) const {
  // middle of the tower
  return ((aIdPhi + 0.5) * m_deltaPhiTower - m_phiMax);
}

<<<<<<< HEAD
void SingleCaloTowerTool::matchCells(float eta, float phi, uint halfEtaFin, uint halfPhiFin,
                                     fcc::CaloCluster& aEdmCluster) {
  const fcc::CaloHitCollection* cells = m_cells.get();
  for (const auto& cell : *cells) {
    float etaCell = m_segmentation->eta(cell.core().cellId);
    float phiCell = m_segmentation->phi(cell.core().cellId);
    if ((abs(idEta(etaCell) - idEta(eta)) <= halfEtaFin) && (abs(idPhi(phiCell) - idPhi(phi)) <= halfPhiFin)) {
      aEdmCluster.addhits(cell);
    }
=======
uint SingleCaloTowerTool::phiNeighbour(int aIPhi) const {
  if (aIPhi < 0) {
    return m_nPhiTower + aIPhi;
  } else if (aIPhi >= m_nPhiTower) {
    return aIPhi % m_nPhiTower;
>>>>>>> 23c410ec
  }
  return aIPhi;
}

float SingleCaloTowerTool::radiusForPosition() const { return m_radius; }<|MERGE_RESOLUTION|>--- conflicted
+++ resolved
@@ -171,23 +171,11 @@
   return ((aIdPhi + 0.5) * m_deltaPhiTower - m_phiMax);
 }
 
-<<<<<<< HEAD
-void SingleCaloTowerTool::matchCells(float eta, float phi, uint halfEtaFin, uint halfPhiFin,
-                                     fcc::CaloCluster& aEdmCluster) {
-  const fcc::CaloHitCollection* cells = m_cells.get();
-  for (const auto& cell : *cells) {
-    float etaCell = m_segmentation->eta(cell.core().cellId);
-    float phiCell = m_segmentation->phi(cell.core().cellId);
-    if ((abs(idEta(etaCell) - idEta(eta)) <= halfEtaFin) && (abs(idPhi(phiCell) - idPhi(phi)) <= halfPhiFin)) {
-      aEdmCluster.addhits(cell);
-    }
-=======
 uint SingleCaloTowerTool::phiNeighbour(int aIPhi) const {
   if (aIPhi < 0) {
     return m_nPhiTower + aIPhi;
   } else if (aIPhi >= m_nPhiTower) {
     return aIPhi % m_nPhiTower;
->>>>>>> 23c410ec
   }
   return aIPhi;
 }
