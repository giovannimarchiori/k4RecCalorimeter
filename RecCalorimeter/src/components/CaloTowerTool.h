--- conflicted
+++ resolved
@@ -158,12 +158,8 @@
   Gaudi::Property<std::string> m_hcalEndcapReadoutName{this, "hcalEndcapReadoutName", "",
                                                        "name of the hcal endcap readout"};
   /// Name of the hcal forward calorimeter readout
-<<<<<<< HEAD
-  Gaudi::Property<std::string> m_hcalFwdReadoutName{this, "hcalFwdReadoutName", "", "name of the hcal fwd readout"};
-=======
   Gaudi::Property<std::string> m_hcalFwdReadoutName{this, "hcalFwdReadoutName", "",
                                                     "name of the hcal fwd readout"};
->>>>>>> 0c28b5e0
   /// PhiEta segmentation of the electromagnetic barrel (owned by DD4hep)
   dd4hep::DDSegmentation::FCCSWGridPhiEta* m_ecalBarrelSegmentation;
 
