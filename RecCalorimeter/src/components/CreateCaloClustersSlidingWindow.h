#ifndef RECCALORIMETER_CREATECALOCLUSTERSSLIDINGWINDOW_H
#define RECCALORIMETER_CREATECALOCLUSTERSSLIDINGWINDOW_H

// GAUDI
#include "GaudiAlg/GaudiAlgorithm.h"
#include "GaudiKernel/ToolHandle.h"

// FCCSW
#include "FWCore/DataHandle.h"
#include "RecInterface/ITowerTool.h"

// datamodel
namespace fcc {
class CaloClusterCollection;
}

// Cluster
struct cluster {
  float transEnergy;
  float eta;
  float phi;
};

/** @class CreateCaloClustersSlidingWindow
 *
 *  Algorithm for creating calorimeter clusters from cells.
 *
 *  Reconstruction is performed for the calorimeter with readout '\b readoutName' and volume ID retrieved using '\b
 *fieldNames' and '\b fieldValues'.
 *
 *  Sliding window algorithm:
 *  1. Create calorimeter towers.
 *     A tower contains all cells within certain eta and phi (tower size: '\b deltaEtaTower', '\b deltaPhiTower').
 *     Distance in r plays no role in this algorithm.
 *     Currently there is no support of cell splitting, so each cell should be completely inside the tower
 *     and that can be achieved using `GridEtaPhi` segmentation.
 *  2. Find local maxima.
 *     Local maxima are found using the sliding window of a fixed size in phi x eta ('\b nEtaWindow' '\b nPhiWindow' in
 *units of tower size).
 *     If a local max is found and its energy is above threshold ('\b energyThreshold'), it is added to the preclusters
 *list.
 *     Each precluster contains the barycentre position and the transverse energy.
 *     Position is recalculated using the window size in eta x phi ('\b nEtaPosition', '\b nPhiPosition')
 *     that may be smaller than the sliding window to reduce the noise influence. Both windows are centred at the same
 *tower.
 *     The energy of the precluster is the energy calculated using the sliding window.
 *  3. Remove duplicates.
 *     If two pre-clusters are found next to each other (within window '\b nEtaDuplicates', '\b nPhiDuplicates'), the
 *pre-cluster with lower energy is removed.
 *     Currently there is no support on energy sharing between clusters, so if duplicate window is smaller than
 *sliding window, some towers may be taken twice (instead of the weighted energy).
 *  4. Build clusters.
 *     Clusters are created using the window of a fixed size in phi x eta ('\b nEtaFinal' '\b nPhiFinal' in units of
 *tower size) around the barycentre position.
 *     Position is calculated from the barycentre position and the radius of the detector.
 *     Radius may be defined by user ('\b radiusForPosition') or (if not defined) taken from det::utils::tubeDimensions.
 *     The second approach may be used for sensitive cylindrical geometries.
 *     For each cluster the cell collection is searched and all those inside the cluster are attached.
 *
 *  Note: Sliding window performs well for electrons/gamma reconstruction. Topological clusters should be better for
 *jets.
 *
 *  @author Jana Faltova
 *  @author Anna Zaborowska
 */

class CreateCaloClustersSlidingWindow : public GaudiAlgorithm {
public:
  CreateCaloClustersSlidingWindow(const std::string& name, ISvcLocator* svcLoc);
  /**  Initialize.
   *   @return status code
   */
  StatusCode initialize();
  /**  Execute.
   *   Perform the sliding window algorithm and build clusters.
   *   @return status code
   */
  StatusCode execute();
  /**  Finalize.
   *   @return status code
   */
  StatusCode finalize();

private:
  /**  Correct way to access the neighbour of the phi tower, taking into account the full coverage in phi.
   *   Full coverage means that first tower in phi, with ID = 0 is a direct neighbour
   *   of the last tower in phi with ID = m_nPhiTower - 1).
   *   @param[in] aIPhi requested ID of a phi tower, may be < 0 or >= m_nPhiTower
   *   @return  ID of a tower - shifted and corrected (in [0, m_nPhiTower) range)
   */
  unsigned int phiNeighbour(int aIPhi) const;
  /// Handle for calo clusters (output collection)
  DataHandle<fcc::CaloClusterCollection> m_clusters{"calo/clusters", Gaudi::DataHandle::Writer, this};
  /// Handle for the tower building tool
  ToolHandle<ITowerTool> m_towerTool;
  // calorimeter towers
  std::vector<std::vector<float>> m_towers;
  /// Vector of pre-clusters
  std::vector<cluster> m_preClusters;
  /// number of towers in eta (calculated from m_deltaEtaTower and the eta size of the first layer)
  int m_nEtaTower;
  /// Number of towers in phi (calculated from m_deltaPhiTower)
  int m_nPhiTower;
  /// Size of the window in eta for pre-clusters (in units of tower size)
  Gaudi::Property<int> m_nEtaWindow{this, "nEtaWindow", 5};
  /// Size of the window in phi for pre-clusters (in units of tower size)
  Gaudi::Property<int> m_nPhiWindow{this, "nPhiWindow", 15};
  /// Size of the window in eta for cluster position calculation (in units of tower size)
  Gaudi::Property<int> m_nEtaPosition{this, "nEtaPosition", 3};
  /// Size of the window in phi for cluster position calculation (in units of tower size)
  Gaudi::Property<int> m_nPhiPosition{this, "nPhiPosition", 3};
  /// Size of the window in eta for the overlap removal (in units of tower size)
  Gaudi::Property<int> m_nEtaDuplicates{this, "nEtaDuplicates", 2};
  /// Size of the window in phi for the overlap removal (in units of tower size)
  Gaudi::Property<int> m_nPhiDuplicates{this, "nPhiDuplicates", 2};
  /// Energy threshold for cluster finding
  Gaudi::Property<float> m_energyThreshold{this, "energyThreshold", 3};
  /// Size of the window in eta for the final cluster building (in units of tower size)
  Gaudi::Property<int> m_nEtaFinal{this, "nEtaFinal", 5};
  /// Size of the window in phi for the final cluster building (in units of tower size)
<<<<<<< HEAD
  int m_nPhiFinal;
  /// Energy threshold for cluster finding
  float m_energyThreshold;
  /// Energy fraction in the position calculation
  float m_positionWindFraction;
  /// Flag if in each event the number of eta towers should be recalculated (true: default, false: if m_towerTool has etaMax defined)
=======
  Gaudi::Property<int> m_nPhiFinal{this, "nPhiFinal", 15};
  /// Flag if references to the cells should be saved
  Gaudi::Property<bool> m_saveCells{this, "saveCells", false};
  /// Flag if in each event the number of eta towers should be recalculated (true: default, false: if m_towerTool has
  /// etaMax defined)
>>>>>>> 9b5b1a11
  bool m_recalculateEtaTowers;
};

#endif /* RECCALORIMETER_CREATECALOCLUSTERSSLIDINGWINDOW_H */<|MERGE_RESOLUTION|>--- conflicted
+++ resolved
@@ -114,25 +114,13 @@
   /// Size of the window in phi for the overlap removal (in units of tower size)
   Gaudi::Property<int> m_nPhiDuplicates{this, "nPhiDuplicates", 2};
   /// Energy threshold for cluster finding
-  Gaudi::Property<float> m_energyThreshold{this, "energyThreshold", 3};
+  Gaudi::Property<float> m_energyThreshold{this, "energyThreshold", 10};
   /// Size of the window in eta for the final cluster building (in units of tower size)
   Gaudi::Property<int> m_nEtaFinal{this, "nEtaFinal", 5};
   /// Size of the window in phi for the final cluster building (in units of tower size)
-<<<<<<< HEAD
-  int m_nPhiFinal;
-  /// Energy threshold for cluster finding
-  float m_energyThreshold;
+  Gaudi::Property<int> m_nPhiFinal{this, "nPhiFinal", 15};
   /// Energy fraction in the position calculation
-  float m_positionWindFraction;
-  /// Flag if in each event the number of eta towers should be recalculated (true: default, false: if m_towerTool has etaMax defined)
-=======
-  Gaudi::Property<int> m_nPhiFinal{this, "nPhiFinal", 15};
-  /// Flag if references to the cells should be saved
-  Gaudi::Property<bool> m_saveCells{this, "saveCells", false};
-  /// Flag if in each event the number of eta towers should be recalculated (true: default, false: if m_towerTool has
-  /// etaMax defined)
->>>>>>> 9b5b1a11
-  bool m_recalculateEtaTowers;
+  Gaudi::Property<float> m_positionWindFraction{this, "positionWindFraction", 0.25};
 };
 
 #endif /* RECCALORIMETER_CREATECALOCLUSTERSSLIDINGWINDOW_H */