from Gaudi.Configuration import *

from Configurables import ApplicationMgr, FCCDataSvc, PodioOutput

podioevent   = FCCDataSvc("EventDataSvc", input="output_ecalSim_e50GeV_eta0_10events.root")

# reads HepMC text file and write the HepMC::GenEvent to the data service
from Configurables import PodioInput
podioinput = PodioInput("PodioReader", collections=["ECalHits", "ECalPositionedHits"], OutputLevel=DEBUG)

from Configurables import GeoSvc
geoservice = GeoSvc("GeoSvc", detectors=[  'file:Detector/DetFCChhBaseline1/compact/FCChh_DectEmptyMaster.xml',
                                           'file:Detector/DetFCChhECalSimple/compact/FCChh_ECalBarrel_Mockup.xml'],
                    OutputLevel = INFO)

# common ECAL specific information
# readout name
ecalReadoutName = "ECalHitsPhiEta"
# active material identifier name
ecalIdentifierName = "active_layer"
# active material volume name
ecalVolumeName = "LAr_sensitive"
# ECAL bitfield names & values
ecalFieldNames=["system","ECAL_Cryo","bath","EM_barrel"]
ecalFieldValues=[5,1,1,1]

#Configure tools for calo reconstruction
from Configurables import CalibrateCaloHitsTool
calibcells = CalibrateCaloHitsTool("CalibrateCaloHitsTool", invSamplingFraction="5.4")

from Configurables import CreateCaloCells
createcells = CreateCaloCells("CreateCaloCells",
                              doCellCalibration=True,
                              calibTool=calibcells,
                              addCellNoise=False, filterCellNoise=False,
                              OutputLevel=DEBUG)
createcells.hits.Path="ECalHits"
createcells.cells.Path="caloCells"

#Create calo clusters
from Configurables import CreateCaloClustersSlidingWindow, SingleCaloTowerTool
from GaudiKernel.PhysicalConstants import pi
towers = SingleCaloTowerTool("towers",
                             deltaEtaTower = 0.01, deltaPhiTower = 2*pi/629.,
                             readoutName = ecalReadoutName,
                             OutputLevel=DEBUG)
towers.DataInputs.cells.Path="caloCells"
createclusters = CreateCaloClustersSlidingWindow("CreateCaloClusters",
                                                 towerTool = towers,
                                                 nEtaWindow = 5, nPhiWindow = 15,
                                                 nEtaPosition = 3, nPhiPosition = 3,
                                                 nEtaDuplicates = 5, nPhiDuplicates = 15,
                                                 nEtaFinal = 5, nPhiFinal = 15,
                                                 energyThreshold = 7,
                                                 OutputLevel = DEBUG)
<<<<<<< HEAD
createclusters.cells.Path="caloCells"
createclusters.clusters.Path="caloClusters"
=======
createclusters.DataOutputs.clusters.Path="caloClusters"
>>>>>>> a0b5d805

out = PodioOutput("out", filename="output_ecalReco_noNoise_test.root",
                   OutputLevel=DEBUG)
out.outputCommands = ["keep *"]

#CPU information
from Configurables import AuditorSvc, ChronoAuditor
chra = ChronoAuditor()
audsvc = AuditorSvc()
audsvc.Auditors = [chra]
podioinput.AuditExecute = True
createclusters.AuditExecute = True
createcells.AuditExecute = True
out.AuditExecute = True

ApplicationMgr(
    TopAlg = [podioinput,
              createcells,
              createclusters,
              out
              ],
    EvtSel = 'NONE',
    EvtMax   = 10,
    ExtSvc = [podioevent, geoservice],
 )
<|MERGE_RESOLUTION|>--- conflicted
+++ resolved
@@ -53,12 +53,7 @@
                                                  nEtaFinal = 5, nPhiFinal = 15,
                                                  energyThreshold = 7,
                                                  OutputLevel = DEBUG)
-<<<<<<< HEAD
-createclusters.cells.Path="caloCells"
 createclusters.clusters.Path="caloClusters"
-=======
-createclusters.DataOutputs.clusters.Path="caloClusters"
->>>>>>> a0b5d805
 
 out = PodioOutput("out", filename="output_ecalReco_noNoise_test.root",
                    OutputLevel=DEBUG)
